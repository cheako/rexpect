//! Main module of rexpect: start new process and interact with it

use crate::errors::*; // load error-chain
use crate::process::PtyProcess;
use crate::reader::{NBReader, Regex, EOF, Needle, Str, Regx};
use std::fs::File;
use std::io::prelude::*;
use std::io::LineWriter;
use std::ops::{Deref, DerefMut};
use std::process::Command;
use tempfile;

pub struct StreamSession<W: Write> {
    pub writer: LineWriter<W>,
    pub reader: NBReader,
}

impl<W: Write> StreamSession<W> {
    pub fn new<R: Read + Send + 'static>(reader: R, writer: W, timeout_ms: Option<u64>) -> Self {
        Self {
            writer: LineWriter::new(writer),
            reader: NBReader::new(reader, timeout_ms),
        }
    }

    /// sends string and a newline to process
    ///
    /// this is guaranteed to be flushed to the process
    /// returns number of written bytes
    pub fn send_line(&mut self, line: &str) -> Result<usize> {
        let mut len = self.send(line)?;
        len += self
            .writer
            .write(&['\n' as u8])
            .chain_err(|| "cannot write newline")?;
        Ok(len)
    }

    /// Send string to process. As stdin of the process is most likely buffered, you'd
    /// need to call `flush()` after `send()` to make the process actually see your input.
    ///
    /// Returns number of written bytes
    pub fn send(&mut self, s: &str) -> Result<usize> {
        self.writer
            .write(s.as_bytes())
            .chain_err(|| "cannot write line to process")
    }

    /// Send a control code to the running process and consume resulting output line
    /// (which is empty because echo is off)
    ///
    /// E.g. `send_control('c')` sends ctrl-c. Upper/smaller case does not matter.
    pub fn send_control(&mut self, c: char) -> Result<()> {
        let code = match c {
            'a'..='z' => c as u8 + 1 - 'a' as u8,
            'A'..='Z' => c as u8 + 1 - 'A' as u8,
            '[' => 27,
            '\\' => 28,
            ']' => 29,
            '^' => 30,
            '_' => 31,
            _ => return Err(format!("I don't understand Ctrl-{}", c).into()),
        };
        self.writer
            .write_all(&[code])
            .chain_err(|| "cannot send control")?;
        // stdout is line buffered, so needs a flush
        self.writer
            .flush()
            .chain_err(|| "cannot flush after sending ctrl keycode")?;
        Ok(())
    }

<<<<<<< HEAD
    // wrapper around reader::read_until to give more context for errors
    pub fn exp<N: Needle + std::fmt::Display + ?Sized>(&mut self, needle: &N) -> Result<N::Interest> {
        match self.reader.read_until(needle) {
            Ok(s) => Ok(s),
            Err(Error(ErrorKind::EOF(expected, got, _), _)) => {
                Err(ErrorKind::EOF(expected, got, self.process.status()).into())
            }
            Err(e) => Err(e),
        }
    }
=======
>>>>>>> f89abfcb

    /// Make sure all bytes written via `send()` are sent to the process
    pub fn flush(&mut self) -> Result<()> {
        self.writer.flush().chain_err(|| "could not flush")
    }

    /// Read one line (blocking!) and return line without the newline
    /// (waits until \n is in the output fetches the line and removes \r at the end if present)
    pub fn read_line(&mut self) -> Result<String> {
        match self.exp(&Str("\n")) {
            Ok(mut line) => {
                if line.ends_with('\r') {
                    line.pop().expect("this never happens");
                }
                Ok(line)
            }
            Err(e) => Err(e),
        }
    }

    /// Return `Some(c)` if a char is ready in the stdout stream of the process, return `None`
    /// otherwise. This is nonblocking.
    pub fn try_read(&mut self) -> Option<char> {
        self.reader.try_read()
    }

    // wrapper around reader::read_until to give more context for errors
    fn exp(&mut self, needle: &ReadUntil) -> Result<(String, String)> {
        self.reader.read_until(needle)
    }

    /// Wait until we see EOF (i.e. child process has terminated)
    /// Return all the yet unread output
    pub fn exp_eof(&mut self) -> Result<String> {
        self.exp(&EOF).and_then(|s| Ok(s))
    }

    /// Wait until provided regex is seen on stdout of child process.
    /// Return a tuple:
    /// 1. the yet unread output
    /// 2. the matched regex
    ///
    /// Note that `exp_regex("^foo")` matches the start of the yet consumed output.
    /// For matching the start of the line use `exp_regex("\nfoo")`
    pub fn exp_regex(&mut self, regex: &str) -> Result<(String, String)> {
        let res = self.exp(&Regx(Regex::new(regex).chain_err(|| "invalid regex")?))
            .and_then(|s| Ok(s));
        res
    }

    /// Wait until provided string is seen on stdout of child process.
    /// Return the yet unread output (without the matched string)
    pub fn exp_string(&mut self, needle: &str) -> Result<String> {
        self.exp(&Str(needle))
    }

    /// Wait until provided char is seen on stdout of child process.
    /// Return the yet unread output (without the matched char)
    pub fn exp_char(&mut self, needle: char) -> Result<String> {
        self.exp(&Str(needle.to_string()))
    }
}
/// Interact with a process with read/write/signals, etc.
#[allow(dead_code)]
pub struct PtySession {
    pub process: PtyProcess,
    pub stream: StreamSession<File>,
    pub commandname: String, // only for debugging purposes now
}


// make StreamSession's methods available directly
impl Deref for PtySession {
    type Target = StreamSession<File>;
    fn deref(&self) -> &StreamSession<File> {
        &self.stream
    }
}

impl DerefMut for PtySession {
    fn deref_mut(&mut self) -> &mut StreamSession<File> {
        &mut self.stream
    }
}

/// Start a process in a tty session, write and read from it
///
/// # Example
///
/// ```
///
/// use rexpect::spawn;
/// # use rexpect::errors::*;
///
/// # fn main() {
///     # || -> Result<()> {
/// let mut s = spawn("cat", Some(1000))?;
/// s.send_line("hello, polly!")?;
/// let line = s.read_line()?;
/// assert_eq!("hello, polly!", line);
///         # Ok(())
///     # }().expect("test failed");
/// # }
/// ```
impl PtySession {
    fn new(process: PtyProcess, timeout_ms: Option<u64>, commandname: String) -> Result<Self> {
        
        let f = process.get_file_handle();
        let reader = f.try_clone().chain_err(|| "couldn't open write stream")?;
        let stream = StreamSession::new(reader, f, timeout_ms);
        Ok(Self {
            process,
            stream,
            commandname: commandname,
        })
    }
}

/// Turn e.g. "prog arg1 arg2" into ["prog", "arg1", "arg2"]
/// Also takes care of single and double quotes
fn tokenize_command(program: &str) -> Vec<String> {
    let re = Regex::new(r#""[^"]+"|'[^']+'|[^'" ]+"#).unwrap();
    let mut res = vec![];
    for cap in re.captures_iter(program) {
        res.push(cap[0].to_string());
    }
    res
}

/// Start command in background in a pty session (pty fork) and return a struct
/// with writer and buffered reader (for unblocking reads).
///
/// #Arguments:
///
/// - `program`: This is split at spaces and turned into a `process::Command`
///   if you wish more control over this, use `spawn_command`
/// - `timeout`: If Some: all `exp_*` commands time out after x millisecons, if None: never times
///   out.
///   It's higly recommended to put a timeout there, as otherwise in case of
///   a problem the program just hangs instead of exiting with an
///   error message indicating where it stopped.
///   For automation 30'000 (30s, the default in pexpect) is a good value.
pub fn spawn(program: &str, timeout_ms: Option<u64>) -> Result<PtySession> {
    if program.is_empty() {
        return Err(ErrorKind::EmptyProgramName.into());
    }

    let mut parts = tokenize_command(program);
    let prog = parts.remove(0);
    let mut command = Command::new(prog);
    command.args(parts);
    spawn_command(command, timeout_ms)
}

/// See `spawn`
pub fn spawn_command(command: Command, timeout_ms: Option<u64>) -> Result<PtySession> {
    let commandname = format!("{:?}", &command);
    let mut process = PtyProcess::new(command).chain_err(|| "couldn't start process")?;
    process.set_kill_timeout(timeout_ms);

<<<<<<< HEAD
    let f = process.get_file_handle();
    let writer = LineWriter::new(f.try_clone().chain_err(|| "couldn't open write stream")?);
    let reader = NBReader::new(f, timeout_ms);
    Ok(PtySession {
        process: process,
        writer: writer,
        reader: reader,
        commandname: commandname,
    })
=======
    PtySession::new(process, timeout_ms, commandname)
>>>>>>> f89abfcb
}

/// A repl session: e.g. bash or the python shell:
/// You have a prompt where a user inputs commands and the shell
/// executes it and writes some output
pub struct PtyReplSession {
    /// the prompt, used for `wait_for_prompt`, e.g. ">>> " for python
    pub prompt: String,

    /// the pty_session you prepared before (initiating the shell, maybe set a custom prompt, etc.)
    /// see `spawn_bash` for an example
    pub pty_session: PtySession,

    /// if set, then the quit_command is called when this object is dropped
    /// you need to provide this if the shell you're testing is not killed by just sending
    /// SIGTERM
    pub quit_command: Option<String>,

    /// set this to true if the repl has echo on (i.e. sends user input to stdout)
    /// although echo is set off at pty fork (see `PtyProcess::new`) a few repls still
    /// seem to be able to send output. You may need to try with true first, and if
    /// tests fail set this to false.
    pub echo_on: bool,
}

impl PtyReplSession {
    pub fn wait_for_prompt(&mut self) -> Result<String> {
        self.pty_session.exp_string(&self.prompt)
    }

    /// Send cmd to repl and:
    /// 1. wait for the cmd to be echoed (if `echo_on == true`)
    /// 2. wait for the ready string being present
    ///
    /// Q: Why can't I just do `send_line` and immediately continue?
    /// A: Executing a command in e.g. bash causes a fork. If the Unix kernel chooses the
    ///    parent process (bash) to go first and the bash process sends e.g. Ctrl-C then the
    ///    Ctrl-C goes to nirvana.
    ///    The only way to prevent this situation is to wait for a ready string being present
    ///    in the output.
    ///
    /// Another safe way to tackle this problem is to use `send_line()` and `wait_for_prompt()`
    ///
    /// # Example:
    ///
    /// ```
    /// use rexpect::spawn_bash;
    /// # use rexpect::errors::*;
    ///
    /// # fn main() {
    ///     # || -> Result<()> {
    /// let mut p = spawn_bash(Some(1000))?;
    /// p.execute("cat <(echo ready) -", "ready")?;
    /// p.send_line("hans")?;
    /// p.exp_string("hans")?;
    ///         # Ok(())
    ///     # }().expect("test failed");
    /// # }
    /// ```
    pub fn execute(&mut self, cmd: &str, ready_regex: &str) -> Result<()> {
        self.send_line(cmd)?;
        if self.echo_on {
            self.exp_string(cmd)?;
        }
        self.exp_regex(ready_regex)?;
        Ok(())
    }

    /// send line to repl (and flush output) and then, if echo_on=true wait for the
    /// input to appear.
    /// Return: number of bytes written
    pub fn send_line(&mut self, line: &str) -> Result<usize> {
        let bytes_written = self.pty_session.send_line(line)?;
        if self.echo_on {
            self.exp_string(line)?;
        }
        Ok(bytes_written)
    }
}

// make PtySession's methods available directly
impl Deref for PtyReplSession {
    type Target = PtySession;
    fn deref(&self) -> &PtySession {
        &self.pty_session
    }
}

impl DerefMut for PtyReplSession {
    fn deref_mut(&mut self) -> &mut PtySession {
        &mut self.pty_session
    }
}

impl Drop for PtyReplSession {
    /// for e.g. bash we *need* to run `quit` at the end.
    /// if we leave that out, PtyProcess would try to kill the bash
    /// which would not work, as a SIGTERM is not enough to kill bash
    fn drop(&mut self) {
        if let Some(ref cmd) = self.quit_command {
            self.pty_session
                .send_line(&cmd)
                .expect("could not run `exit` on bash process");
        }
    }
}

/// Spawn bash in a pty session, run programs and expect output
///
///
/// The difference to `spawn` and `spawn_command` is:
///
/// - spawn_bash starts bash with a custom rcfile which guarantees
///   a certain prompt
/// - the PtyBashSession also provides `wait_for_prompt` and `execute`
///
/// timeout: the duration until which `exp_*` returns a timeout error, or None
/// additionally, when dropping the bash prompt while bash is still blocked by a program
/// (e.g. `sleep 9999`) then the timeout is used as a timeout before a `kill -9` is issued
/// at the bash command. Use a timeout whenever possible because it makes
/// debugging a lot easier (otherwise the program just hangs and you
/// don't know where)
///
/// bash is started with echo off. That means you don't need to "read back"
/// what you wrote to bash. But what you need to do is a `wait_for_prompt`
/// after a process finished.
///
/// Also: if you start a program you should use `execute` and not `send_line`.
///
/// For an example see the README
pub fn spawn_bash(timeout: Option<u64>) -> Result<PtyReplSession> {
    // unfortunately working with a temporary tmpfile is the only
    // way to guarantee that we are "in step" with the prompt
    // all other attempts were futile, especially since we cannot
    // wait for the first prompt since we don't know what .bashrc
    // would set as PS1 and we cannot know when is the right time
    // to set the new PS1
    let mut rcfile = tempfile::NamedTempFile::new().unwrap();
    rcfile
        .write(
            b"include () { [[ -f \"$1\" ]] && source \"$1\"; }\n\
                  include /etc/bash.bashrc\n\
                  include ~/.bashrc\n\
                  PS1=\"~~~~\"\n\
                  unset PROMPT_COMMAND\n",
        )
        .expect("cannot write to tmpfile");
    let mut c = Command::new("bash");
    c.args(&[
        "--rcfile",
        rcfile
            .path()
            .to_str()
            .unwrap_or_else(|| return "temp file does not exist".into()),
    ]);
    spawn_command(c, timeout).and_then(|p| {
        let new_prompt = "[REXPECT_PROMPT>";
        let mut pb = PtyReplSession {
            prompt: new_prompt.to_string(),
            pty_session: p,
            quit_command: Some("quit".to_string()),
            echo_on: false,
        };
        pb.exp_string("~~~~")?;
        rcfile
            .close()
            .chain_err(|| "cannot delete temporary rcfile")?;
        pb.send_line(&("PS1='".to_string() + new_prompt + "'"))?;
        // wait until the new prompt appears
        pb.wait_for_prompt()?;
        Ok(pb)
    })
}

/// Spawn the python shell
///
/// This is just a proof of concept implementation (and serves for documentation purposes)
pub fn spawn_python(timeout: Option<u64>) -> Result<PtyReplSession> {
    spawn_command(Command::new("python"), timeout).and_then(|p| {
        Ok(PtyReplSession {
            prompt: ">>> ".to_string(),
            pty_session: p,
            quit_command: Some("exit()".to_string()),
            echo_on: true,
        })
    })
}

/// Spawn a REPL from a stream
pub fn spawn_stream<R: Read + Send + 'static, W: Write>(reader: R, writer: W, timeout_ms: Option<u64>) -> StreamSession<W> {
    StreamSession::new(reader, writer, timeout_ms)
}

#[cfg(test)]
mod tests {
    use super::*;
    use super::super::reader::{NBytes, Until, OrInterest};

    #[test]
    fn test_read_line() {
        || -> Result<()> {
            let mut s = spawn("cat", Some(1000))?;
            s.send_line("hans")?;
            assert_eq!("hans", s.read_line()?);
            let should = crate::process::wait::WaitStatus::Signaled(
                s.process.child_pid,
                crate::process::signal::Signal::SIGTERM,
                false,
            );
            assert_eq!(should, s.process.exit()?);
            Ok(())
        }()
        .unwrap_or_else(|e| panic!("test_read_line failed: {}", e));
    }

    #[test]
    fn test_expect_eof_timeout() {
        || -> Result<()> {
            let mut p = spawn("sleep 3", Some(1000)).expect("cannot run sleep 3");
            match p.exp_eof() {
                Ok(_) => assert!(false, "should raise Timeout"),
                Err(Error(ErrorKind::Timeout(_, _, _), _)) => {}
                Err(_) => assert!(false, "should raise TimeOut"),

            }
            Ok(())
        }()
        .unwrap_or_else(|e| panic!("test_timeout failed: {}", e));
    }

    #[test]
    fn test_expect_eof_timeout2() {
        let mut p = spawn("sleep 1", Some(1100)).expect("cannot run sleep 1");
        assert!(p.exp_eof().is_ok(), "expected eof");
    }

    #[test]
    fn test_expect_string() {
        || -> Result<()> {
            let mut p = spawn("cat", Some(1000)).expect("cannot run cat");
            p.send_line("hello world!")?;
            p.exp_string("hello world!")?;
            p.send_line("hello heaven!")?;
            p.exp_string("hello heaven!")?;
            Ok(())
        }()
        .unwrap_or_else(|e| panic!("test_expect_string failed: {}", e));
    }

    #[test]
    fn test_read_string_before() {
        || -> Result<()> {
            let mut p = spawn("cat", Some(1000)).expect("cannot run cat");
            p.send_line("lorem ipsum dolor sit amet")?;
            assert_eq!("lorem ipsum dolor sit ", p.exp_string("amet")?);
            Ok(())
        }()
        .unwrap_or_else(|e| panic!("test_read_string_before failed: {}", e));
    }

    #[test]
    fn test_expect_any() {
        || -> Result<()> {
            let mut p = spawn("cat", Some(1000)).expect("cannot run cat");
            p.send_line("Hi")?;

            let until = Until(NBytes(3)).or(Str("Hi"));

            match p.exp(until.as_ref()) {
                Ok(OrInterest::Lhs(s)) => assert_eq!("Hi\r".to_string(), s),
                Ok(OrInterest::Rhs(_)) => assert!(false),
                Err(e) => assert!(false, format!("got error: {}", e)),
            }
            Ok(())
        }()
                .unwrap_or_else(|e| panic!("test_expect_any failed: {}", e));
    }

    #[test]
<<<<<<< HEAD
    fn test_expect_any_huge() {
        || -> Result<()> {
            let mut p = spawn("cat", Some(1000)).expect("cannot run cat");
            p.send_line("Hello World")?;

            let until = Until(Str("Hi")).or(Str("World")).or(NBytes(3));

            match p.exp(until.as_ref()) {
                Ok(OrInterest::Lhs(OrInterest::Lhs(_))) => assert!(false),
                Ok(OrInterest::Lhs(OrInterest::Rhs(s))) => assert_eq!("Hello ".to_string(), s),
                Ok(OrInterest::Rhs(_)) => assert!(false),
                Err(e) => assert!(false, format!("got error: {}", e)),
            }
            Ok(())
        }()
        .unwrap_or_else(|e| panic!("test_expect_any failed: {}", e));
=======
    fn test_expect_empty_command_error() {
        let p = spawn("", Some(1000));
        match p {
            Ok(_) => assert!(false, "should raise an error"),
            Err(Error(ErrorKind::EmptyProgramName, _)) => {}
            Err(_) => assert!(false, "should raise EmptyProgramName"),
        }
>>>>>>> f89abfcb
    }

    #[test]
    fn test_kill_timeout() {
        || -> Result<()> {
            let mut p = spawn_bash(Some(1000))?;
            p.execute("cat <(echo ready) -", "ready")?;
            Ok(())
        }()
        .unwrap_or_else(|e| panic!("test_kill_timeout failed: {}", e));
        // p is dropped here and kill is sent immediatly to bash
        // Since that is not enough to make bash exit, a kill -9 is sent within 1s (timeout)
    }

    #[test]
    fn test_bash() {
        || -> Result<()> {
            let mut p = spawn_bash(Some(1000))?;
            p.send_line("cd /tmp/")?;
            p.wait_for_prompt()?;
            p.send_line("pwd")?;
            assert_eq!("/tmp\r\n", p.wait_for_prompt()?);
            Ok(())
        }()
        .unwrap_or_else(|e| panic!("test_bash failed: {}", e));
    }

    #[test]
    fn test_bash_control_chars() {
        || -> Result<()> {
            let mut p = spawn_bash(Some(1000))?;
            p.execute("cat <(echo ready) -", "ready")?;
            p.send_control('c')?; // abort: SIGINT
            p.wait_for_prompt()?;
            p.execute("cat <(echo ready) -", "ready")?;
            p.send_control('z')?; // suspend:SIGTSTPcon
            p.exp_regex(r"(Stopped|suspended)\s+cat .*")?;
            p.send_line("fg")?;
            p.execute("cat <(echo ready) -", "ready")?;
            p.send_control('c')?;
            Ok(())
        }()
        .unwrap_or_else(|e| panic!("test_bash_control_chars failed: {}", e));
    }

    #[test]
    fn test_tokenize_command() {
        let res = tokenize_command("prog arg1 arg2");
        assert_eq!(vec!["prog", "arg1", "arg2"], res);

        let res = tokenize_command("prog -k=v");
        assert_eq!(vec!["prog", "-k=v"], res);

        let res = tokenize_command("prog 'my text'");
        assert_eq!(vec!["prog", "'my text'"], res);

        let res = tokenize_command(r#"prog "my text""#);
        assert_eq!(vec!["prog", r#""my text""#], res);
    }
}<|MERGE_RESOLUTION|>--- conflicted
+++ resolved
@@ -71,7 +71,6 @@
         Ok(())
     }
 
-<<<<<<< HEAD
     // wrapper around reader::read_until to give more context for errors
     pub fn exp<N: Needle + std::fmt::Display + ?Sized>(&mut self, needle: &N) -> Result<N::Interest> {
         match self.reader.read_until(needle) {
@@ -82,8 +81,6 @@
             Err(e) => Err(e),
         }
     }
-=======
->>>>>>> f89abfcb
 
     /// Make sure all bytes written via `send()` are sent to the process
     pub fn flush(&mut self) -> Result<()> {
@@ -244,7 +241,6 @@
     let mut process = PtyProcess::new(command).chain_err(|| "couldn't start process")?;
     process.set_kill_timeout(timeout_ms);
 
-<<<<<<< HEAD
     let f = process.get_file_handle();
     let writer = LineWriter::new(f.try_clone().chain_err(|| "couldn't open write stream")?);
     let reader = NBReader::new(f, timeout_ms);
@@ -254,9 +250,6 @@
         reader: reader,
         commandname: commandname,
     })
-=======
-    PtySession::new(process, timeout_ms, commandname)
->>>>>>> f89abfcb
 }
 
 /// A repl session: e.g. bash or the python shell:
@@ -536,7 +529,6 @@
     }
 
     #[test]
-<<<<<<< HEAD
     fn test_expect_any_huge() {
         || -> Result<()> {
             let mut p = spawn("cat", Some(1000)).expect("cannot run cat");
@@ -553,7 +545,8 @@
             Ok(())
         }()
         .unwrap_or_else(|e| panic!("test_expect_any failed: {}", e));
-=======
+
+    #[test]
     fn test_expect_empty_command_error() {
         let p = spawn("", Some(1000));
         match p {
@@ -561,7 +554,6 @@
             Err(Error(ErrorKind::EmptyProgramName, _)) => {}
             Err(_) => assert!(false, "should raise EmptyProgramName"),
         }
->>>>>>> f89abfcb
     }
 
     #[test]
